#include <renderer/map.h>
#include <renderer/statistics.h>
#include <renderer/rendering.h>
#include <renderer/buffer.h>
#include <renderer/resources.h>
#include "mainWindow.h"
#include <GLFW/glfw3.h>

namespace
{

using melown::readLocalFileBuffer;

void mousePositionCallback(GLFWwindow *window, double xpos, double ypos)
{
    MainWindow *m = (MainWindow*)glfwGetWindowUserPointer(window);
    m->gui.mousePositionCallback(xpos, ypos);
}

void mouseScrollCallback(GLFWwindow *window, double xoffset, double yoffset)
{
    MainWindow *m = (MainWindow*)glfwGetWindowUserPointer(window);
    m->gui.mouseScrollCallback(xoffset, yoffset);
}

void keyboardUnicodeCallback(GLFWwindow *window, unsigned int codepoint)
{
    MainWindow *m = (MainWindow*)glfwGetWindowUserPointer(window);
    m->gui.keyboardUnicodeCallback(codepoint);
}

} // namespace

MainWindow::MainWindow() : mousePrevX(0), mousePrevY(0),
    map(nullptr), window(nullptr)
{
    window = glfwCreateWindow(800, 600, "renderer-glfw", NULL, NULL);
    glfwMakeContextCurrent(window);
    glfwSwapInterval(1);
    gladLoadGLLoader((GLADloadproc)&glfwGetProcAddress);
    glfwSetWindowUserPointer(window, this);
    glfwSetCursorPosCallback(window, &::mousePositionCallback);
    glfwSetScrollCallback(window, &::mouseScrollCallback);
    glfwSetCharCallback(window, &::keyboardUnicodeCallback);
    
    // check for extensions
    anisotropicFilteringAvailable
            = glfwExtensionSupported("GL_EXT_texture_filter_anisotropic");
    
    initializeGpuContext();
    
    { // load shader texture
        shaderTexture = std::make_shared<GpuShader>();
        melown::Buffer vert = readLocalFileBuffer(
                    "data/shaders/a.vert.glsl");
        melown::Buffer frag = readLocalFileBuffer(
                    "data/shaders/a.frag.glsl");
        shaderTexture->loadShaders(
            std::string(vert.data(), vert.size()),
            std::string(frag.data(), frag.size()));
    }
    
    { // load shader color
        shaderColor = std::make_shared<GpuShader>();
        melown::Buffer vert = readLocalFileBuffer(
                    "data/shaders/color.vert.glsl");
        melown::Buffer frag = readLocalFileBuffer(
                    "data/shaders/color.frag.glsl");
        shaderColor->loadShaders(
            std::string(vert.data(), vert.size()),
            std::string(frag.data(), frag.size()));
    }
}

MainWindow::~MainWindow()
{
    if (map)
        map->renderFinalize();
    glfwDestroyWindow(window);
    window = nullptr;
}

void MainWindow::mousePositionCallback(double xpos, double ypos)
{
    double diff[3] = {xpos - mousePrevX, ypos - mousePrevY, 0};
    if (glfwGetMouseButton(window, GLFW_MOUSE_BUTTON_LEFT) == GLFW_PRESS)
        map->pan(diff);
    if (glfwGetMouseButton(window, GLFW_MOUSE_BUTTON_RIGHT) == GLFW_PRESS)
        map->rotate(diff);
    mousePrevX = xpos;
    mousePrevY = ypos;
}

void MainWindow::mouseScrollCallback(double xoffset, double yoffset)
{
    double diff[3] = {0, 0, yoffset * 120};
    map->pan(diff);
}

<<<<<<< HEAD
void MainWindow::drawTexture(melown::DrawTask &t)
{
    shaderTexture->uniformMat4(0, t.mvp);
    shaderTexture->uniformMat3(4, t.uvm);
    shaderTexture->uniform(8, (int)t.externalUv);
    if (t.texMask)
    {
        shaderTexture->uniform(9, 1);
        glActiveTexture(GL_TEXTURE0 + 1);
        dynamic_cast<GpuTextureImpl*>(t.texMask)->bind();
        glActiveTexture(GL_TEXTURE0 + 0);
    }
    else
        shaderTexture->uniform(9, 0);
    dynamic_cast<GpuTextureImpl*>(t.texColor)->bind();
    dynamic_cast<GpuMeshImpl*>(t.mesh)->draw();
}

void MainWindow::drawColor(melown::DrawTask &t)
{
    shaderColor->uniformMat4(0, t.mvp);
    shaderColor->uniformVec3(8, t.color);
    dynamic_cast<GpuMeshImpl*>(t.mesh)->draw();
=======
void MainWindow::keyboardUnicodeCallback(unsigned int codepoint)
{
    // do nothing
>>>>>>> c0a0a41f
}

void MainWindow::run()
{
    map->createTexture = std::bind(&MainWindow::createTexture,
                                   this, std::placeholders::_1);
    map->createMesh = std::bind(&MainWindow::createMesh,
                                this, std::placeholders::_1);
    map->renderInitialize();
    gui.initialize(this);
    while (!glfwWindowShouldClose(window))
    {
        double timeFrameStart = glfwGetTime();
        
        checkGl("frame begin");

        glClearColor(0.2, 0.2, 0.2, 1);
        glClear(GL_COLOR_BUFFER_BIT | GL_DEPTH_BUFFER_BIT);
        glEnable(GL_DEPTH_TEST);
        glEnable(GL_CULL_FACE);
        //glCullFace(GL_FRONT);

        int width = 800, height = 600;
        glfwGetFramebufferSize(window, &width, &height);
        glViewport(0, 0, width, height);
        checkGl("frame");
        
        { // draws
            map->renderTick(width, height);
            melown::DrawBatch &draws = map->drawBatch();
            shaderTexture->bind();
            for (melown::DrawTask &t : draws.opaque)
                drawTexture(t);
            glEnable(GL_BLEND);
            for (melown::DrawTask &t : draws.transparent)
                drawTexture(t);
            glDisable(GL_BLEND);
            shaderColor->bind();
            glPolygonMode(GL_FRONT_AND_BACK, GL_LINE);
            for (melown::DrawTask &t : draws.wires)
                drawColor(t);
            glPolygonMode(GL_FRONT_AND_BACK, GL_FILL);
        }
        checkGl("renderTick");
        
        double timeBeforeSwap = glfwGetTime();
        gui.input();
        gui.render(width, height);
        glfwSwapBuffers(window);
        double timeFrameFinish = glfwGetTime();

        {
            char buffer[500];
            melown::MapStatistics &stat = map->statistics();
            sprintf(buffer, "timing: %3d + %3d = %3d",
                    (int)(1000 * (timeBeforeSwap - timeFrameStart)),
                    (int)(1000 * (timeFrameFinish - timeBeforeSwap)),
                    (int)(1000 * (timeFrameFinish - timeFrameStart))
                    );
            glfwSetWindowTitle(window, buffer);
        }
    }
    gui.finalize();
}

std::shared_ptr<melown::GpuTexture> MainWindow::createTexture(
        const std::string &name)
{
    return std::make_shared<GpuTextureImpl>(name);
}

std::shared_ptr<melown::GpuMesh> MainWindow::createMesh(
        const std::string &name)
{
    return std::make_shared<GpuMeshImpl>(name);
}<|MERGE_RESOLUTION|>--- conflicted
+++ resolved
@@ -97,7 +97,11 @@
     map->pan(diff);
 }
 
-<<<<<<< HEAD
+void MainWindow::keyboardUnicodeCallback(unsigned int codepoint)
+{
+    // do nothing
+}
+
 void MainWindow::drawTexture(melown::DrawTask &t)
 {
     shaderTexture->uniformMat4(0, t.mvp);
@@ -121,11 +125,6 @@
     shaderColor->uniformMat4(0, t.mvp);
     shaderColor->uniformVec3(8, t.color);
     dynamic_cast<GpuMeshImpl*>(t.mesh)->draw();
-=======
-void MainWindow::keyboardUnicodeCallback(unsigned int codepoint)
-{
-    // do nothing
->>>>>>> c0a0a41f
 }
 
 void MainWindow::run()
