--- conflicted
+++ resolved
@@ -5,15 +5,12 @@
 namespace melown
 {
 
-<<<<<<< HEAD
-MapOptions::MapOptions() : renderWireBoxes(false), renderSurrogates(false),
-    maxResourcesMemory(512*1024*1024), maxConcurrentDownloads(100)
-=======
-MapOptions::MapOptions() : renderWireBoxes(false),
+MapOptions::MapOptions() :
+    renderWireBoxes(false),
+    renderSurrogates(false),
     maxTexelToPixelScale(1.2),
     maxResourcesMemory(512*1024*1024),
     maxConcurrentDownloads(20)
->>>>>>> c0a0a41f
 {}
 
 MapOptions::~MapOptions()
