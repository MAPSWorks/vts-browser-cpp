--- conflicted
+++ resolved
@@ -168,7 +168,6 @@
     return true;
 }
 
-<<<<<<< HEAD
 TraverseNode::MetaInfo::MetaInfo(const MetaNode &node) :
     MetaNode(node),
     surrogatePhys(std::numeric_limits<double>::quiet_NaN(),
@@ -176,14 +175,6 @@
                   std::numeric_limits<double>::quiet_NaN()),
     surface(nullptr)
 {
-=======
-TraverseNode::TraverseNode(const NodeInfo &nodeInfo)
-    : nodeInfo(nodeInfo), surface(nullptr), lastAccessTime(0),
-      flags(0), texelSize(0),
-      surrogateValue(vtslibs::vts::GeomExtents::invalidSurrogate),
-      displaySize(0), validity(Validity::Indeterminate), empty(false)
-{    
->>>>>>> 9acfe1a0
     // initialize corners to NAN
     {
         vec3 n;
@@ -202,22 +193,13 @@
     }
 }
 
-<<<<<<< HEAD
 TraverseNode::TraverseNode(const NodeInfo &nodeInfo)
     : nodeInfo(nodeInfo), lastAccessTime(0),
       priority(std::numeric_limits<double>::quiet_NaN())
-{
-    instanceCounter++;
-}
-=======
+{}
+
 TraverseNode::~TraverseNode()
 {}
->>>>>>> 9acfe1a0
-
-TraverseNode::~TraverseNode()
-{
-    instanceCounter--;
-}
 
 void TraverseNode::clear()
 {
