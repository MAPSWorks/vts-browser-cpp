--- conflicted
+++ resolved
@@ -229,34 +229,7 @@
 
 bool TraverseQueueItem::operator < (const TraverseQueueItem &other) const
 {
-<<<<<<< HEAD
     return trav->priority < other.trav->priority;
-=======
-    return priority < other.priority;
-}
-
-double MapImpl::getPositionTiltLimit()
-{
-    double extCur = mapConfig->position.verticalExtent;
-    double extLow = options.positionTiltViewExtentThresholdLow;
-    double extHig = options.positionTiltViewExtentThresholdHigh;
-    double f = (extCur - extLow) / (extHig - extLow);
-    f = clamp(f, 0, 1);
-    f = 3 * f * f - 2 * f * f * f;
-    return interpolate(options.positionTiltLimitHigh,
-                       options.positionTiltLimitLow, f);
-}
-
-void MapImpl::applyPositionTiltLimit(double &tilt)
-{
-    tilt = std::min(tilt, getPositionTiltLimit());
-}
-
-void MapImpl::emptyTraverseQueue()
-{
-    while (!renderer.traverseQueue.empty())
-        renderer.traverseQueue.pop();
->>>>>>> e92138a7
 }
 
 ExternalBoundLayer::ExternalBoundLayer(MapImpl *map, const std::string &name)
@@ -321,6 +294,23 @@
     MapConfig::colorizeSurfaceStack(surfaceStack);
 }
 
+double MapImpl::getPositionTiltLimit()
+{
+    double extCur = mapConfig->position.verticalExtent;
+    double extLow = options.positionTiltViewExtentThresholdLow;
+    double extHig = options.positionTiltViewExtentThresholdHigh;
+    double f = (extCur - extLow) / (extHig - extLow);
+    f = clamp(f, 0, 1);
+    f = 3 * f * f - 2 * f * f * f;
+    return interpolate(options.positionTiltLimitHigh,
+                       options.positionTiltLimitLow, f);
+}
+
+void MapImpl::applyPositionTiltLimit(double &tilt)
+{
+    tilt = std::min(tilt, getPositionTiltLimit());
+}
+
 void MapImpl::emptyTraverseQueue()
 {
     while (!renderer.traverseQueue.empty())
